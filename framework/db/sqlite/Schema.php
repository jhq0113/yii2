<?php
/**
 * @link http://www.yiiframework.com/
 * @copyright Copyright (c) 2008 Yii Software LLC
 * @license http://www.yiiframework.com/license/
 */

namespace yii\db\sqlite;

use yii\base\NotSupportedException;
<<<<<<< HEAD
use yii\db\CheckConstraint;
use yii\db\Constraint;
use yii\db\ConstraintFinderTrait;
=======
use yii\db\ColumnSchema;
>>>>>>> ba0ab403
use yii\db\Expression;
use yii\db\ForeignKeyConstraint;
use yii\db\IndexConstraint;
use yii\db\TableSchema;
use yii\db\Transaction;
use yii\helpers\ArrayHelper;

/**
 * Schema is the class for retrieving metadata from a SQLite (2/3) database.
 *
 * @property string $transactionIsolationLevel The transaction isolation level to use for this transaction.
 * This can be either [[Transaction::READ_UNCOMMITTED]] or [[Transaction::SERIALIZABLE]].
 *
 * @author Qiang Xue <qiang.xue@gmail.com>
 * @since 2.0
 */
class Schema extends \yii\db\Schema
{
    use ConstraintFinderTrait;

    /**
     * @var array mapping from physical column types (keys) to abstract column types (values)
     */
    public $typeMap = [
        'tinyint' => self::TYPE_SMALLINT,
        'bit' => self::TYPE_SMALLINT,
        'boolean' => self::TYPE_BOOLEAN,
        'bool' => self::TYPE_BOOLEAN,
        'smallint' => self::TYPE_SMALLINT,
        'mediumint' => self::TYPE_INTEGER,
        'int' => self::TYPE_INTEGER,
        'integer' => self::TYPE_INTEGER,
        'bigint' => self::TYPE_BIGINT,
        'float' => self::TYPE_FLOAT,
        'double' => self::TYPE_DOUBLE,
        'real' => self::TYPE_FLOAT,
        'decimal' => self::TYPE_DECIMAL,
        'numeric' => self::TYPE_DECIMAL,
        'tinytext' => self::TYPE_TEXT,
        'mediumtext' => self::TYPE_TEXT,
        'longtext' => self::TYPE_TEXT,
        'text' => self::TYPE_TEXT,
        'varchar' => self::TYPE_STRING,
        'string' => self::TYPE_STRING,
        'char' => self::TYPE_CHAR,
        'blob' => self::TYPE_BINARY,
        'datetime' => self::TYPE_DATETIME,
        'year' => self::TYPE_DATE,
        'date' => self::TYPE_DATE,
        'time' => self::TYPE_TIME,
        'timestamp' => self::TYPE_TIMESTAMP,
        'enum' => self::TYPE_STRING,
    ];

    /**
     * @inheritDoc
     */
    protected function findTableNames($schema = '')
    {
        $sql = "SELECT DISTINCT tbl_name FROM sqlite_master WHERE tbl_name<>'sqlite_sequence' ORDER BY tbl_name";
        return $this->db->createCommand($sql)->queryColumn();
    }

    /**
     * @inheritDoc
     */
    protected function loadTableSchema($name)
    {
        $table = new TableSchema;
        $table->name = $name;
        $table->fullName = $name;

        if ($this->findColumns($table)) {
            $this->findConstraints($table);

            return $table;
        } else {
            return null;
        }
    }

    /**
     * @inheritDoc
     */
    protected function loadTablePrimaryKey($tableName)
    {
        return $this->loadTableConstraints($tableName, 'primaryKey');
    }

    /**
     * @inheritDoc
     */
    protected function loadTableForeignKeys($tableName)
    {
        $foreignKeys = $this->db->createCommand('PRAGMA FOREIGN_KEY_LIST (' . $this->quoteValue($tableName) . ')')->queryAll();
        $foreignKeys = $this->normalizePdoRowKeyCase($foreignKeys, true);
        $foreignKeys = ArrayHelper::index($foreignKeys, null, 'table');
        ArrayHelper::multisort($foreignKeys, 'seq', SORT_ASC, SORT_NUMERIC);
        $result = [];
        foreach ($foreignKeys as $table => $foreignKey) {
            $result[] = new ForeignKeyConstraint([
                'columnNames' => ArrayHelper::getColumn($foreignKey, 'from'),
                'foreignTableName' => $table,
                'foreignColumnNames' => ArrayHelper::getColumn($foreignKey, 'to'),
                'onDelete' => isset($foreignKey[0]['on_delete']) ? $foreignKey[0]['on_delete'] : null,
                'onUpdate' => isset($foreignKey[0]['on_update']) ? $foreignKey[0]['on_update'] : null,
            ]);
        }
        return $result;
    }

    /**
     * @inheritDoc
     */
    protected function loadTableIndexes($tableName)
    {
        return $this->loadTableConstraints($tableName, 'indexes');
    }

    /**
     * @inheritDoc
     */
    protected function loadTableUniques($tableName)
    {
        return $this->loadTableConstraints($tableName, 'uniques');
    }

    /**
     * @inheritDoc
     */
    protected function loadTableChecks($tableName)
    {
        $sql = $this->db->createCommand('SELECT `sql` FROM `sqlite_master` WHERE name = :tableName', [
            ':tableName' => $tableName,
        ])->queryScalar();
        $code = (new SqlTokenizer($sql))->tokenize();
        if (!$code[0]->matches('any CREATE any TABLE any()', 0, $firstMatchIndex, $lastMatchIndex)) {
            return [];
        }

        $createTableToken = $code[0][$lastMatchIndex - 1];
        $result = [];
        $offset = 0;
        while (true) {
            if (!$createTableToken->matches('any CHECK()', $offset, $firstMatchIndex, $offset)) {
                break;
            }

            $checkSql = $createTableToken[$offset - 1]->getSql();
            $name = null;
            if (isset($createTableToken[$firstMatchIndex - 2]) && $createTableToken->matches('CONSTRAINT any', $firstMatchIndex - 2)) {
                $name = $createTableToken[$firstMatchIndex - 1]->content;
            }
            $result[] = new CheckConstraint([
                'name' => $name,
                'expression' => $checkSql,
            ]);
        }
        return $result;
    }

    /**
     * @inheritDoc
     */
    protected function loadTableDefaultValues($tableName)
    {
        return [];
    }

    /**
     * Quotes a table name for use in a query.
     * A simple table name has no schema prefix.
     * @param string $name table name
     * @return string the properly quoted table name
     */
    public function quoteSimpleTableName($name)
    {
        return strpos($name, '`') !== false ? $name : "`$name`";
    }

    /**
     * Quotes a column name for use in a query.
     * A simple column name has no prefix.
     * @param string $name column name
     * @return string the properly quoted column name
     */
    public function quoteSimpleColumnName($name)
    {
        return strpos($name, '`') !== false || $name === '*' ? $name : "`$name`";
    }

    /**
     * Creates a query builder for the MySQL database.
     * This method may be overridden by child classes to create a DBMS-specific query builder.
     * @return QueryBuilder query builder instance
     */
    public function createQueryBuilder()
    {
        return new QueryBuilder($this->db);
    }

    /**
     * @inheritdoc
     * @return ColumnSchemaBuilder column schema builder instance
     */
    public function createColumnSchemaBuilder($type, $length = null)
    {
        return new ColumnSchemaBuilder($type, $length);
    }

    /**
<<<<<<< HEAD
=======
     * Returns all table names in the database.
     * @param string $schema the schema of the tables. Defaults to empty string, meaning the current or default schema.
     * @return array all table names in the database. The names have NO schema name prefix.
     */
    protected function findTableNames($schema = '')
    {
        $sql = "SELECT DISTINCT tbl_name FROM sqlite_master WHERE tbl_name<>'sqlite_sequence' ORDER BY tbl_name";

        return $this->db->createCommand($sql)->queryColumn();
    }

    /**
     * Loads the metadata for the specified table.
     * @param string $name table name
     * @return TableSchema driver dependent table metadata. Null if the table does not exist.
     */
    protected function loadTableSchema($name)
    {
        $table = new TableSchema();
        $table->name = $name;
        $table->fullName = $name;

        if ($this->findColumns($table)) {
            $this->findConstraints($table);

            return $table;
        } else {
            return null;
        }
    }

    /**
>>>>>>> ba0ab403
     * Collects the table column metadata.
     * @param TableSchema $table the table metadata
     * @return bool whether the table exists in the database
     */
    protected function findColumns($table)
    {
        $sql = 'PRAGMA table_info(' . $this->quoteSimpleTableName($table->name) . ')';
        $columns = $this->db->createCommand($sql)->queryAll();
        if (empty($columns)) {
            return false;
        }

        foreach ($columns as $info) {
            $column = $this->loadColumnSchema($info);
            $table->columns[$column->name] = $column;
            if ($column->isPrimaryKey) {
                $table->primaryKey[] = $column->name;
            }
        }
        if (count($table->primaryKey) === 1 && !strncasecmp($table->columns[$table->primaryKey[0]]->dbType, 'int', 3)) {
            $table->sequenceName = '';
            $table->columns[$table->primaryKey[0]]->autoIncrement = true;
        }

        return true;
    }

    /**
     * Collects the foreign key column details for the given table.
     * @param TableSchema $table the table metadata
     */
    protected function findConstraints($table)
    {
        $sql = 'PRAGMA foreign_key_list(' . $this->quoteSimpleTableName($table->name) . ')';
        $keys = $this->db->createCommand($sql)->queryAll();
        foreach ($keys as $key) {
            $id = (int) $key['id'];
            if (!isset($table->foreignKeys[$id])) {
                $table->foreignKeys[$id] = [$key['table'], $key['from'] => $key['to']];
            } else {
                // composite FK
                $table->foreignKeys[$id][$key['from']] = $key['to'];
            }
        }
    }

    /**
     * Returns all unique indexes for the given table.
     * Each array element is of the following structure:
     *
     * ```php
     * [
     *     'IndexName1' => ['col1' [, ...]],
     *     'IndexName2' => ['col2' [, ...]],
     * ]
     * ```
     *
     * @param TableSchema $table the table metadata
     * @return array all unique indexes for the given table.
     */
    public function findUniqueIndexes($table)
    {
        $sql = 'PRAGMA index_list(' . $this->quoteSimpleTableName($table->name) . ')';
        $indexes = $this->db->createCommand($sql)->queryAll();
        $uniqueIndexes = [];

        foreach ($indexes as $index) {
            $indexName = $index['name'];
            $indexInfo = $this->db->createCommand('PRAGMA index_info(' . $this->quoteValue($index['name']) . ')')->queryAll();

            if ($index['unique']) {
                $uniqueIndexes[$indexName] = [];
                foreach ($indexInfo as $row) {
                    $uniqueIndexes[$indexName][] = $row['name'];
                }
            }
        }

        return $uniqueIndexes;
    }

    /**
     * Loads the column information into a [[ColumnSchema]] object.
     * @param array $info column information
     * @return ColumnSchema the column schema object
     */
    protected function loadColumnSchema($info)
    {
        $column = $this->createColumnSchema();
        $column->name = $info['name'];
        $column->allowNull = !$info['notnull'];
        $column->isPrimaryKey = $info['pk'] != 0;

        $column->dbType = strtolower($info['type']);
        $column->unsigned = strpos($column->dbType, 'unsigned') !== false;

        $column->type = self::TYPE_STRING;
        if (preg_match('/^(\w+)(?:\(([^\)]+)\))?/', $column->dbType, $matches)) {
            $type = strtolower($matches[1]);
            if (isset($this->typeMap[$type])) {
                $column->type = $this->typeMap[$type];
            }

            if (!empty($matches[2])) {
                $values = explode(',', $matches[2]);
                $column->size = $column->precision = (int) $values[0];
                if (isset($values[1])) {
                    $column->scale = (int) $values[1];
                }
                if ($column->size === 1 && ($type === 'tinyint' || $type === 'bit')) {
                    $column->type = 'boolean';
                } elseif ($type === 'bit') {
                    if ($column->size > 32) {
                        $column->type = 'bigint';
                    } elseif ($column->size === 32) {
                        $column->type = 'integer';
                    }
                }
            }
        }
        $column->phpType = $this->getColumnPhpType($column);

        if (!$column->isPrimaryKey) {
            if ($info['dflt_value'] === 'null' || $info['dflt_value'] === '' || $info['dflt_value'] === null) {
                $column->defaultValue = null;
            } elseif ($column->type === 'timestamp' && $info['dflt_value'] === 'CURRENT_TIMESTAMP') {
                $column->defaultValue = new Expression('CURRENT_TIMESTAMP');
            } else {
                $value = trim($info['dflt_value'], "'\"");
                $column->defaultValue = $column->phpTypecast($value);
            }
        }

        return $column;
    }

    /**
     * Sets the isolation level of the current transaction.
     * @param string $level The transaction isolation level to use for this transaction.
     * This can be either [[Transaction::READ_UNCOMMITTED]] or [[Transaction::SERIALIZABLE]].
     * @throws \yii\base\NotSupportedException when unsupported isolation levels are used.
     * SQLite only supports SERIALIZABLE and READ UNCOMMITTED.
     * @see http://www.sqlite.org/pragma.html#pragma_read_uncommitted
     */
    public function setTransactionIsolationLevel($level)
    {
        switch ($level) {
            case Transaction::SERIALIZABLE:
                $this->db->createCommand('PRAGMA read_uncommitted = False;')->execute();
                break;
            case Transaction::READ_UNCOMMITTED:
                $this->db->createCommand('PRAGMA read_uncommitted = True;')->execute();
                break;
            default:
                throw new NotSupportedException(get_class($this) . ' only supports transaction isolation levels READ UNCOMMITTED and SERIALIZABLE.');
        }
    }

    /**
     * @param string $tableName
     * @param string $returnType
     * @return mixed
     */
    private function loadTableConstraints($tableName, $returnType)
    {
        $indexes = $this->db->createCommand('PRAGMA INDEX_LIST (' . $this->quoteValue($tableName) . ')')->queryAll();
        $indexes = $this->normalizePdoRowKeyCase($indexes, true);
        $result = [
            'primaryKey' => null,
            'indexes' => [],
            'uniques' => [],
        ];
        foreach ($indexes as $index) {
            $columns = $this->db->createCommand('PRAGMA INDEX_INFO (' . $this->quoteValue($index['name']) . ')')->queryAll();
            $columns = $this->normalizePdoRowKeyCase($columns, true);
            ArrayHelper::multisort($columns, 'seqno', SORT_ASC, SORT_NUMERIC);
            $result['indexes'][] = new IndexConstraint([
                'isPrimary' => $index['origin'] === 'pk',
                'isUnique' => (bool) $index['unique'],
                'name' => $index['name'],
                'columnNames' => ArrayHelper::getColumn($columns, 'name'),
            ]);
            if ($index['origin'] === 'u') {
                $result['uniques'][] = new Constraint([
                    'name' => $index['name'],
                    'columnNames' => ArrayHelper::getColumn($columns, 'name'),
                ]);
            } elseif ($index['origin'] === 'pk') {
                $result['primaryKey'] = new Constraint([
                    'columnNames' => ArrayHelper::getColumn($columns, 'name'),
                ]);
            }
        }
        foreach ($result as $type => $data) {
            $this->setTableMetadata($tableName, $type, $data);
        }
        return $result[$returnType];
    }
}<|MERGE_RESOLUTION|>--- conflicted
+++ resolved
@@ -8,13 +8,9 @@
 namespace yii\db\sqlite;
 
 use yii\base\NotSupportedException;
-<<<<<<< HEAD
 use yii\db\CheckConstraint;
 use yii\db\Constraint;
 use yii\db\ConstraintFinderTrait;
-=======
-use yii\db\ColumnSchema;
->>>>>>> ba0ab403
 use yii\db\Expression;
 use yii\db\ForeignKeyConstraint;
 use yii\db\IndexConstraint;
@@ -226,41 +222,6 @@
     }
 
     /**
-<<<<<<< HEAD
-=======
-     * Returns all table names in the database.
-     * @param string $schema the schema of the tables. Defaults to empty string, meaning the current or default schema.
-     * @return array all table names in the database. The names have NO schema name prefix.
-     */
-    protected function findTableNames($schema = '')
-    {
-        $sql = "SELECT DISTINCT tbl_name FROM sqlite_master WHERE tbl_name<>'sqlite_sequence' ORDER BY tbl_name";
-
-        return $this->db->createCommand($sql)->queryColumn();
-    }
-
-    /**
-     * Loads the metadata for the specified table.
-     * @param string $name table name
-     * @return TableSchema driver dependent table metadata. Null if the table does not exist.
-     */
-    protected function loadTableSchema($name)
-    {
-        $table = new TableSchema();
-        $table->name = $name;
-        $table->fullName = $name;
-
-        if ($this->findColumns($table)) {
-            $this->findConstraints($table);
-
-            return $table;
-        } else {
-            return null;
-        }
-    }
-
-    /**
->>>>>>> ba0ab403
      * Collects the table column metadata.
      * @param TableSchema $table the table metadata
      * @return bool whether the table exists in the database
