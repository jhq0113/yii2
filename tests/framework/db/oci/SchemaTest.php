<?php
/**
 * @link http://www.yiiframework.com/
 * @copyright Copyright (c) 2008 Yii Software LLC
 * @license http://www.yiiframework.com/license/
 */

namespace yiiunit\framework\db\oci;

<<<<<<< HEAD
use yii\db\CheckConstraint;
use yiiunit\framework\db\AnyValue;

=======
>>>>>>> ba0ab403
/**
 * @group db
 * @group oci
 */
class SchemaTest extends \yiiunit\framework\db\SchemaTest
{
    public $driverName = 'oci';

    public function getExpectedColumns()
    {
        $columns = parent::getExpectedColumns();
        unset($columns['enum_col']);
        $columns['int_col']['dbType'] = 'NUMBER';
        $columns['int_col']['size'] = 22;
        $columns['int_col']['precision'] = null;
        $columns['int_col']['scale'] = 0;
        $columns['int_col2']['dbType'] = 'NUMBER';
        $columns['int_col2']['size'] = 22;
        $columns['int_col2']['precision'] = null;
        $columns['int_col2']['scale'] = 0;
        $columns['smallint_col']['dbType'] = 'NUMBER';
        $columns['smallint_col']['type'] = 'integer';
        $columns['smallint_col']['size'] = 22;
        $columns['smallint_col']['precision'] = null;
        $columns['smallint_col']['scale'] = 0;
        $columns['char_col']['dbType'] = 'CHAR';
        $columns['char_col']['precision'] = null;
        $columns['char_col']['size'] = 100;
        $columns['char_col2']['dbType'] = 'VARCHAR2';
        $columns['char_col2']['precision'] = null;
        $columns['char_col2']['size'] = 100;
        $columns['char_col3']['type'] = 'string';
        $columns['char_col3']['dbType'] = 'VARCHAR2';
        $columns['char_col3']['precision'] = null;
        $columns['char_col3']['size'] = 4000;
        $columns['float_col']['dbType'] = 'FLOAT';
        $columns['float_col']['precision'] = 126;
        $columns['float_col']['scale'] = null;
        $columns['float_col']['size'] = 22;
        $columns['float_col2']['dbType'] = 'FLOAT';
        $columns['float_col2']['precision'] = 126;
        $columns['float_col2']['scale'] = null;
        $columns['float_col2']['size'] = 22;
        $columns['blob_col']['dbType'] = 'BLOB';
        $columns['blob_col']['phpType'] = 'resource';
        $columns['blob_col']['type'] = 'binary';
        $columns['blob_col']['size'] = 4000;
        $columns['numeric_col']['dbType'] = 'NUMBER';
        $columns['numeric_col']['size'] = 22;
        $columns['time']['dbType'] = 'TIMESTAMP(6)';
        $columns['time']['size'] = 11;
        $columns['time']['scale'] = 6;
        $columns['time']['defaultValue'] = null;
        $columns['bool_col']['type'] = 'string';
        $columns['bool_col']['phpType'] = 'string';
        $columns['bool_col']['dbType'] = 'CHAR';
        $columns['bool_col']['size'] = 1;
        $columns['bool_col']['precision'] = null;
        $columns['bool_col2']['type'] = 'string';
        $columns['bool_col2']['phpType'] = 'string';
        $columns['bool_col2']['dbType'] = 'CHAR';
        $columns['bool_col2']['size'] = 1;
        $columns['bool_col2']['precision'] = null;
        $columns['bool_col2']['defaultValue'] = '1';
        $columns['ts_default']['type'] = 'timestamp';
        $columns['ts_default']['phpType'] = 'string';
        $columns['ts_default']['dbType'] = 'TIMESTAMP(6)';
        $columns['ts_default']['scale'] = 6;
        $columns['ts_default']['size'] = 11;
        $columns['ts_default']['defaultValue'] = null;
        $columns['bit_col']['type'] = 'string';
        $columns['bit_col']['phpType'] = 'string';
        $columns['bit_col']['dbType'] = 'CHAR';
        $columns['bit_col']['size'] = 3;
        $columns['bit_col']['precision'] = null;
        $columns['bit_col']['defaultValue'] = '130';
        return $columns;
    }

    /**
     * Autoincrement columns detection should be disabled for Oracle
     * because there is no way of associating a column with a sequence.
     */
    public function testAutoincrementDisabled()
    {
        $table = $this->getConnection(false)->schema->getTableSchema('order', true);
        $this->assertFalse($table->columns['id']->autoIncrement);
    }

    public function constraintsProvider()
    {
        $result = parent::constraintsProvider();
        $result['1: check'][2][0]->expression = '"C_check" <> \'\'';
        $result['1: check'][2][] = new CheckConstraint([
            'name' => AnyValue::getInstance(),
            'columnNames' => ['C_id'],
            'expression' => '"C_id" IS NOT NULL',
        ]);
        $result['1: check'][2][] = new CheckConstraint([
            'name' => AnyValue::getInstance(),
            'columnNames' => ['C_not_null'],
            'expression' => '"C_not_null" IS NOT NULL',
        ]);
        $result['1: check'][2][] = new CheckConstraint([
            'name' => AnyValue::getInstance(),
            'columnNames' => ['C_unique'],
            'expression' => '"C_unique" IS NOT NULL',
        ]);
        $result['1: check'][2][] = new CheckConstraint([
            'name' => AnyValue::getInstance(),
            'columnNames' => ['C_default'],
            'expression' => '"C_default" IS NOT NULL',
        ]);

        $result['2: check'][2][] = new CheckConstraint([
            'name' => AnyValue::getInstance(),
            'columnNames' => ['C_id_1'],
            'expression' => '"C_id_1" IS NOT NULL',
        ]);
        $result['2: check'][2][] = new CheckConstraint([
            'name' => AnyValue::getInstance(),
            'columnNames' => ['C_id_2'],
            'expression' => '"C_id_2" IS NOT NULL',
        ]);

        $result['3: foreign key'][2][0]->foreignSchemaName = AnyValue::getInstance();
        $result['3: foreign key'][2][0]->onUpdate = null;
        $result['3: index'][2] = [];
        $result['3: check'][2][] = new CheckConstraint([
            'name' => AnyValue::getInstance(),
            'columnNames' => ['C_fk_id_1'],
            'expression' => '"C_fk_id_1" IS NOT NULL',
        ]);
        $result['3: check'][2][] = new CheckConstraint([
            'name' => AnyValue::getInstance(),
            'columnNames' => ['C_fk_id_2'],
            'expression' => '"C_fk_id_2" IS NOT NULL',
        ]);
        $result['3: check'][2][] = new CheckConstraint([
            'name' => AnyValue::getInstance(),
            'columnNames' => ['C_id'],
            'expression' => '"C_id" IS NOT NULL',
        ]);

        $result['4: check'][2][] = new CheckConstraint([
            'name' => AnyValue::getInstance(),
            'columnNames' => ['C_id'],
            'expression' => '"C_id" IS NOT NULL',
        ]);
        $result['4: check'][2][] = new CheckConstraint([
            'name' => AnyValue::getInstance(),
            'columnNames' => ['C_col_2'],
            'expression' => '"C_col_2" IS NOT NULL',
        ]);
        return $result;
    }
}<|MERGE_RESOLUTION|>--- conflicted
+++ resolved
@@ -7,12 +7,9 @@
 
 namespace yiiunit\framework\db\oci;
 
-<<<<<<< HEAD
 use yii\db\CheckConstraint;
 use yiiunit\framework\db\AnyValue;
 
-=======
->>>>>>> ba0ab403
 /**
  * @group db
  * @group oci
